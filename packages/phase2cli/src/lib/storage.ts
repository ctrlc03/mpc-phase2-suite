import { Functions, HttpsCallable } from "firebase/functions"
import fs from "fs"
import fetch from "@adobe/node-fetch-retry"
import { createWriteStream } from "node:fs"
import https from "https"
import dotenv from "dotenv"
import { SingleBar, Presets } from "cli-progress"
<<<<<<< HEAD
import { generateGetObjectPreSignedUrl, convertToGB } from "@zkmpc/actions"
import { ProgressBarType } from "../../types/index"
=======
import { ChunkWithUrl, ETagWithPartNumber, ProgressBarType } from "../../types/index"
>>>>>>> b10831b0
import { GENERIC_ERRORS, showError } from "./errors"
import { emojis, theme } from "./constants"
import { generateGetObjectPreSignedUrl } from "@zkmpc/actions"

dotenv.config()

/**
 * Return a custom progress bar.
 * @param type <ProgressBarType> - the type of the progress bar.
 * @returns <SingleBar> - a new custom (single) progress bar.
 */
export const customProgressBar = (type: ProgressBarType): SingleBar => {
    // Formats.
    const uploadFormat = `${emojis.arrowUp}  Uploading [${theme.magenta(
        "{bar}"
    )}] {percentage}% | {value}/{total} Chunks`
    const downloadFormat = `${emojis.arrowDown}  Downloading [${theme.magenta(
        "{bar}"
    )}] {percentage}% | {value}/{total} GB`

    // Define a progress bar showing percentage of completion and chunks downloaded/uploaded.
    return new SingleBar(
        {
            format: type === ProgressBarType.DOWNLOAD ? downloadFormat : uploadFormat,
            hideCursor: true,
            clearOnComplete: true
        },
        Presets.legacy
    )
}

/**
<<<<<<< HEAD
=======
 * Convert bytes or chilobytes into gigabytes with customizable precision.
 * @param bytesOrKB <number> - bytes or KB to be converted.
 * @param isBytes <boolean> - true if the input is in bytes; otherwise false for KB input.
 * @returns <number>
 */
export const convertToGB = (bytesOrKB: number, isBytes: boolean): number =>
    Number(bytesOrKB / 1024 ** (isBytes ? 3 : 2))


/**
 * Initiate the multi part upload in AWS S3 Bucket for a large object.
 * @param cf <HttpsCallable<unknown, unknown>> - the corresponding cloud function.
 * @param bucketName <string> - the name of the AWS S3 bucket.
 * @param objectKey <string> - the identifier of the object.
 * @param ceremonyId <string> - the identifier of the ceremony.
 * @returns Promise<string> - the Upload ID reference.
 */
export const openMultiPartUpload = async (
    cf: HttpsCallable<unknown, unknown>,
    bucketName: string,
    objectKey: string,
    ceremonyId?: string
): Promise<string> => {
    // Call startMultiPartUpload() Cloud Function.
    const response: any = await cf({
        bucketName,
        objectKey,
        ceremonyId
    })

    // Return Multi Part Upload ID.
    return response.data
}

/**
 * Get chunks and signed urls for a multi part upload.
 * @param cf <HttpsCallable<unknown, unknown>> - the corresponding cloud function.
 * @param bucketName <string> - the name of the AWS S3 bucket.
 * @param objectKey <string> - the identifier of the object.
 * @param filePath <string> - the local path where the file to be uploaded is located.
 * @param uploadId <string> - the multi part upload unique identifier.
 * @param expirationInSeconds <number> - the pre signed url expiration in seconds.
 * @param ceremonyId <string> - the identifier of the ceremony.
 * @returns Promise<Array, Array>
 */
export const getChunksAndPreSignedUrls = async (
    cf: HttpsCallable<unknown, unknown>,
    bucketName: string,
    objectKey: string,
    filePath: string,
    uploadId: string,
    expirationInSeconds: number,
    ceremonyId?: string
): Promise<Array<ChunkWithUrl>> => {
    // Configuration checks.
    if (!process.env.CONFIG_STREAM_CHUNK_SIZE_IN_MB) showError(GENERIC_ERRORS.GENERIC_NOT_CONFIGURED_PROPERLY, true)

    // Open a read stream.
    const stream = fs.createReadStream(filePath, {
        highWaterMark: Number(process.env.CONFIG_STREAM_CHUNK_SIZE_IN_MB) * 1024 * 1024
    })

    // Read and store chunks.
    const chunks = []
    for await (const chunk of stream) chunks.push(chunk)

    const numberOfParts = chunks.length
    if (!numberOfParts) showError(GENERIC_ERRORS.GENERIC_FILE_ERROR, true)

    // Call generatePreSignedUrlsParts() Cloud Function.
    const response: any = await cf({
        bucketName,
        objectKey,
        uploadId,
        numberOfParts,
        expirationInSeconds,
        ceremonyId
    })

    return chunks.map((val1, index) => ({
        partNumber: index + 1,
        chunk: val1,
        preSignedUrl: response.data[index]
    }))
}

/**
 * Make a PUT request to upload each part for a multi part upload.
 * @param chunksWithUrls <Array<ChunkWithUrl>> - the array containing chunks and corresponding pre signed urls.
 * @param contentType <string | false> - the content type of the file to upload.
 * @param cf <HttpsCallable<unknown, unknown>> - the CF for enable resumable upload from last chunk by temporarily store the ETags and PartNumbers of already uploaded chunks.
 * @param ceremonyId <string> - the unique identifier of the ceremony.
 * @param alreadyUploadedChunks <any> - the ETag and PartNumber temporary information about the already uploaded chunks.
 * @returns <Promise<Array<ETagWithPartNumber>>>
 */
export const uploadParts = async (
    chunksWithUrls: Array<ChunkWithUrl>,
    contentType: string | false,
    cf?: HttpsCallable<unknown, unknown>,
    ceremonyId?: string,
    alreadyUploadedChunks?: any
): Promise<Array<ETagWithPartNumber>> => {
    // PartNumber and ETags.
    let partNumbersAndETags = []

    // Restore the already uploaded chunks in the same order.
    if (alreadyUploadedChunks) partNumbersAndETags = alreadyUploadedChunks

    // Resume from last uploaded chunk (0 for new multi-part upload).
    const lastChunkIndex = partNumbersAndETags.length

    // Define a custom progress bar starting from last updated chunk.
    const progressBar = customProgressBar(ProgressBarType.UPLOAD)
    progressBar.start(chunksWithUrls.length, lastChunkIndex)

    for (let i = lastChunkIndex; i < chunksWithUrls.length; i += 1) {
        // Make PUT call.
        const putResponse = await fetch(chunksWithUrls[i].preSignedUrl, {
            retryOptions: {
                retryInitialDelay: 500, // 500 ms.
                socketTimeout: 60000, // 60 seconds.
                retryMaxDuration: 300000 // 5 minutes.
            },
            method: "PUT",
            body: chunksWithUrls[i].chunk,
            headers: {
                "Content-Type": contentType.toString(),
                "Content-Length": chunksWithUrls[i].chunk.length.toString()
            },
            agent: new https.Agent({ keepAlive: true })
        })

        // Extract data.
        const eTag = putResponse.headers.get("etag")
        const { partNumber } = chunksWithUrls[i]

        // Store PartNumber and ETag.
        partNumbersAndETags.push({
            ETag: eTag,
            PartNumber: partNumber
        })

        // nb. to be done only when contributing.
        if (!!ceremonyId && !!cf)
            // Call CF to temporary store the chunks ETag and PartNumber info (useful for resumable upload).
            await cf({
                ceremonyId,
                eTag,
                partNumber
            })

        // Increment the progress bar.
        progressBar.increment(1)
    }

    return partNumbersAndETags
}

/**
 * Close the multi part upload in AWS S3 Bucket for a large object.
 * @param cf <HttpsCallable<unknown, unknown>> - the corresponding cloud function.
 * @param bucketName <string> - the name of the AWS S3 bucket.
 * @param objectKey <string> - the identifier of the object.
 * @param uploadId <string> - the multi part upload unique identifier.
 * @param parts Array<ETagWithPartNumber> - the uploaded parts.
 * @param ceremonyId <string> - the identifier of the ceremony.
 * @returns Promise<string> - the location of the uploaded file.
 */
export const closeMultiPartUpload = async (
    cf: HttpsCallable<unknown, unknown>,
    bucketName: string,
    objectKey: string,
    uploadId: string,
    parts: Array<ETagWithPartNumber>,
    ceremonyId?: string
): Promise<string> => {
    // Call completeMultiPartUpload() Cloud Function.
    const response: any = await cf({
        bucketName,
        objectKey,
        uploadId,
        parts,
        ceremonyId
    })

    // Return uploaded file location.
    return response.data
}

/**
>>>>>>> b10831b0
 * Download locally a specified file from the given bucket.
 * @param firebaseFunctions <Functions> - the firebase cloud functions.
 * @param bucketName <string> - the name of the AWS S3 bucket.
 * @param objectKey <string> - the identifier of the object (storage path).
 * @param localPath <string> - the path where the file will be written.
 * @return <Promise<void>>
 */
export const downloadLocalFileFromBucket = async (
    firebaseFunctions: Functions,
    bucketName: string,
    objectKey: string,
    localPath: string
): Promise<void> => {
    // Call generateGetObjectPreSignedUrl() Cloud Function.
    const response = await generateGetObjectPreSignedUrl(firebaseFunctions, bucketName, objectKey)

    // Get the pre-signed url.
    const preSignedUrl = response.data

    // Get request.
    const getResponse = await fetch(preSignedUrl)

    if (!getResponse.ok) showError(`${GENERIC_ERRORS.GENERIC_FILE_ERROR} - ${getResponse.statusText}`, true)

    const contentLength = Number(getResponse.headers.get(`content-length`))
    const contentLengthInGB = convertToGB(contentLength, true)

    // Create a new write stream.
    const writeStream = createWriteStream(localPath)

    // Define a custom progress bar starting from last updated chunk.
    const progressBar = customProgressBar(ProgressBarType.DOWNLOAD)

    // Progress bar step size.
    const progressBarStepSize = contentLengthInGB / 100

    let writtenData = 0
    let nextStepSize = progressBarStepSize

    // Init the progress bar.
    progressBar.start(contentLengthInGB < 0.01 ? 0.01 : Number(contentLengthInGB.toFixed(2)), 0)

    // Write chunk by chunk.
    for await (const chunk of getResponse.body) {
        // Write.
        writeStream.write(chunk)

        // Update.
        writtenData += chunk.length

        // Check if the progress bar must advance.
        while (convertToGB(writtenData, true) >= nextStepSize) {
            // Update.
            nextStepSize += progressBarStepSize

            // Increment bar.
            progressBar.update(contentLengthInGB < 0.01 ? 0.01 : parseFloat(nextStepSize.toFixed(2)).valueOf())
        }
    }

    progressBar.stop()
}<|MERGE_RESOLUTION|>--- conflicted
+++ resolved
@@ -5,12 +5,8 @@
 import https from "https"
 import dotenv from "dotenv"
 import { SingleBar, Presets } from "cli-progress"
-<<<<<<< HEAD
 import { generateGetObjectPreSignedUrl, convertToGB } from "@zkmpc/actions"
 import { ProgressBarType } from "../../types/index"
-=======
-import { ChunkWithUrl, ETagWithPartNumber, ProgressBarType } from "../../types/index"
->>>>>>> b10831b0
 import { GENERIC_ERRORS, showError } from "./errors"
 import { emojis, theme } from "./constants"
 import { generateGetObjectPreSignedUrl } from "@zkmpc/actions"
@@ -43,199 +39,6 @@
 }
 
 /**
-<<<<<<< HEAD
-=======
- * Convert bytes or chilobytes into gigabytes with customizable precision.
- * @param bytesOrKB <number> - bytes or KB to be converted.
- * @param isBytes <boolean> - true if the input is in bytes; otherwise false for KB input.
- * @returns <number>
- */
-export const convertToGB = (bytesOrKB: number, isBytes: boolean): number =>
-    Number(bytesOrKB / 1024 ** (isBytes ? 3 : 2))
-
-
-/**
- * Initiate the multi part upload in AWS S3 Bucket for a large object.
- * @param cf <HttpsCallable<unknown, unknown>> - the corresponding cloud function.
- * @param bucketName <string> - the name of the AWS S3 bucket.
- * @param objectKey <string> - the identifier of the object.
- * @param ceremonyId <string> - the identifier of the ceremony.
- * @returns Promise<string> - the Upload ID reference.
- */
-export const openMultiPartUpload = async (
-    cf: HttpsCallable<unknown, unknown>,
-    bucketName: string,
-    objectKey: string,
-    ceremonyId?: string
-): Promise<string> => {
-    // Call startMultiPartUpload() Cloud Function.
-    const response: any = await cf({
-        bucketName,
-        objectKey,
-        ceremonyId
-    })
-
-    // Return Multi Part Upload ID.
-    return response.data
-}
-
-/**
- * Get chunks and signed urls for a multi part upload.
- * @param cf <HttpsCallable<unknown, unknown>> - the corresponding cloud function.
- * @param bucketName <string> - the name of the AWS S3 bucket.
- * @param objectKey <string> - the identifier of the object.
- * @param filePath <string> - the local path where the file to be uploaded is located.
- * @param uploadId <string> - the multi part upload unique identifier.
- * @param expirationInSeconds <number> - the pre signed url expiration in seconds.
- * @param ceremonyId <string> - the identifier of the ceremony.
- * @returns Promise<Array, Array>
- */
-export const getChunksAndPreSignedUrls = async (
-    cf: HttpsCallable<unknown, unknown>,
-    bucketName: string,
-    objectKey: string,
-    filePath: string,
-    uploadId: string,
-    expirationInSeconds: number,
-    ceremonyId?: string
-): Promise<Array<ChunkWithUrl>> => {
-    // Configuration checks.
-    if (!process.env.CONFIG_STREAM_CHUNK_SIZE_IN_MB) showError(GENERIC_ERRORS.GENERIC_NOT_CONFIGURED_PROPERLY, true)
-
-    // Open a read stream.
-    const stream = fs.createReadStream(filePath, {
-        highWaterMark: Number(process.env.CONFIG_STREAM_CHUNK_SIZE_IN_MB) * 1024 * 1024
-    })
-
-    // Read and store chunks.
-    const chunks = []
-    for await (const chunk of stream) chunks.push(chunk)
-
-    const numberOfParts = chunks.length
-    if (!numberOfParts) showError(GENERIC_ERRORS.GENERIC_FILE_ERROR, true)
-
-    // Call generatePreSignedUrlsParts() Cloud Function.
-    const response: any = await cf({
-        bucketName,
-        objectKey,
-        uploadId,
-        numberOfParts,
-        expirationInSeconds,
-        ceremonyId
-    })
-
-    return chunks.map((val1, index) => ({
-        partNumber: index + 1,
-        chunk: val1,
-        preSignedUrl: response.data[index]
-    }))
-}
-
-/**
- * Make a PUT request to upload each part for a multi part upload.
- * @param chunksWithUrls <Array<ChunkWithUrl>> - the array containing chunks and corresponding pre signed urls.
- * @param contentType <string | false> - the content type of the file to upload.
- * @param cf <HttpsCallable<unknown, unknown>> - the CF for enable resumable upload from last chunk by temporarily store the ETags and PartNumbers of already uploaded chunks.
- * @param ceremonyId <string> - the unique identifier of the ceremony.
- * @param alreadyUploadedChunks <any> - the ETag and PartNumber temporary information about the already uploaded chunks.
- * @returns <Promise<Array<ETagWithPartNumber>>>
- */
-export const uploadParts = async (
-    chunksWithUrls: Array<ChunkWithUrl>,
-    contentType: string | false,
-    cf?: HttpsCallable<unknown, unknown>,
-    ceremonyId?: string,
-    alreadyUploadedChunks?: any
-): Promise<Array<ETagWithPartNumber>> => {
-    // PartNumber and ETags.
-    let partNumbersAndETags = []
-
-    // Restore the already uploaded chunks in the same order.
-    if (alreadyUploadedChunks) partNumbersAndETags = alreadyUploadedChunks
-
-    // Resume from last uploaded chunk (0 for new multi-part upload).
-    const lastChunkIndex = partNumbersAndETags.length
-
-    // Define a custom progress bar starting from last updated chunk.
-    const progressBar = customProgressBar(ProgressBarType.UPLOAD)
-    progressBar.start(chunksWithUrls.length, lastChunkIndex)
-
-    for (let i = lastChunkIndex; i < chunksWithUrls.length; i += 1) {
-        // Make PUT call.
-        const putResponse = await fetch(chunksWithUrls[i].preSignedUrl, {
-            retryOptions: {
-                retryInitialDelay: 500, // 500 ms.
-                socketTimeout: 60000, // 60 seconds.
-                retryMaxDuration: 300000 // 5 minutes.
-            },
-            method: "PUT",
-            body: chunksWithUrls[i].chunk,
-            headers: {
-                "Content-Type": contentType.toString(),
-                "Content-Length": chunksWithUrls[i].chunk.length.toString()
-            },
-            agent: new https.Agent({ keepAlive: true })
-        })
-
-        // Extract data.
-        const eTag = putResponse.headers.get("etag")
-        const { partNumber } = chunksWithUrls[i]
-
-        // Store PartNumber and ETag.
-        partNumbersAndETags.push({
-            ETag: eTag,
-            PartNumber: partNumber
-        })
-
-        // nb. to be done only when contributing.
-        if (!!ceremonyId && !!cf)
-            // Call CF to temporary store the chunks ETag and PartNumber info (useful for resumable upload).
-            await cf({
-                ceremonyId,
-                eTag,
-                partNumber
-            })
-
-        // Increment the progress bar.
-        progressBar.increment(1)
-    }
-
-    return partNumbersAndETags
-}
-
-/**
- * Close the multi part upload in AWS S3 Bucket for a large object.
- * @param cf <HttpsCallable<unknown, unknown>> - the corresponding cloud function.
- * @param bucketName <string> - the name of the AWS S3 bucket.
- * @param objectKey <string> - the identifier of the object.
- * @param uploadId <string> - the multi part upload unique identifier.
- * @param parts Array<ETagWithPartNumber> - the uploaded parts.
- * @param ceremonyId <string> - the identifier of the ceremony.
- * @returns Promise<string> - the location of the uploaded file.
- */
-export const closeMultiPartUpload = async (
-    cf: HttpsCallable<unknown, unknown>,
-    bucketName: string,
-    objectKey: string,
-    uploadId: string,
-    parts: Array<ETagWithPartNumber>,
-    ceremonyId?: string
-): Promise<string> => {
-    // Call completeMultiPartUpload() Cloud Function.
-    const response: any = await cf({
-        bucketName,
-        objectKey,
-        uploadId,
-        parts,
-        ceremonyId
-    })
-
-    // Return uploaded file location.
-    return response.data
-}
-
-/**
->>>>>>> b10831b0
  * Download locally a specified file from the given bucket.
  * @param firebaseFunctions <Functions> - the firebase cloud functions.
  * @param bucketName <string> - the name of the AWS S3 bucket.
