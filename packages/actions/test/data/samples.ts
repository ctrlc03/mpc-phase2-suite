--- conflicted
+++ resolved
@@ -117,7 +117,6 @@
     }
 })
 
-<<<<<<< HEAD
 const fakeCeremonyNotCreated = {
     title: "Fake Ceremony Yet to be Created",
     description: "A fake ceremony that has not been created yet",
@@ -126,7 +125,7 @@
     timeoutMechanismType: CeremonyTimeoutType.DYNAMIC,
     penalty: 5
 }
-=======
+
 const fakeCeremonyClosedDynamic = generateFakeCeremony({
     uid: "0000000000000000000D",
     data: {
@@ -143,7 +142,6 @@
         lastUpdated: Date.now()
     }
 })
->>>>>>> 33da59e8
 
 const fakeParticipantNeverContributed = generateFakeParticipant({
     uid: fakeUser1.uid,
@@ -308,11 +306,8 @@
     fakeCeremonyScheduledDynamic,
     fakeCeremonyOpenedFixed,
     fakeCeremonyOpenedDynamic,
-<<<<<<< HEAD
-    fakeCeremonyNotCreated
-=======
+    fakeCeremonyNotCreated,
     fakeCeremonyClosedDynamic
->>>>>>> 33da59e8
 }
 
 export const fakeParticipantsData = {
