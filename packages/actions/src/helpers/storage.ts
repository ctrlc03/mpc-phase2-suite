<<<<<<< HEAD
import { Functions, getFunctions, httpsCallable, HttpsCallable } from "firebase/functions"
=======
import { Functions, httpsCallable } from "firebase/functions"
>>>>>>> 61f5236a
import mime from "mime-types"
import fs, { readFileSync } from "fs"
import fetch from "@adobe/node-fetch-retry"
import https from "https"
import { FirebaseStorage, ref, uploadBytes, UploadResult } from "firebase/storage"
import { ETagWithPartNumber, ChunkWithUrl } from "../../types"
<<<<<<< HEAD
import { FirebaseStorage, getBytes, getDownloadURL, ref, uploadBytes, UploadResult } from "firebase/storage"
import { readFileSync } from "fs"
=======
import {
    temporaryStoreCurrentContributionMultiPartUploadId,
    temporaryStoreCurrentContributionUploadedChunkData
} from "../core/contribute"
>>>>>>> 61f5236a

/**
 * Return the bucket name based on ceremony prefix.
 * @param ceremonyPrefix <string> - the ceremony prefix.
 * @param ceremonyPostfix <string> - the ceremony postfix.
 * @returns <string>
 */
export const getBucketName = (ceremonyPrefix: string, ceremonyPostfix: string): string =>
    `${ceremonyPrefix}${ceremonyPostfix}`

/**
 * Creates a new S3 bucket for a ceremony
 * @param functions <Functions> - the cloud functions.
 * @param bucketName <string> - the bucket name for the new bucket
 * @returns <boolean>
 */
export const createS3Bucket = async (functions: Functions, bucketName: string): Promise<boolean> => {
    const cf = httpsCallable(functions, "createBucket")
    // Call createBucket() Cloud Function.
    const response: any = await cf({
        bucketName
    })

    // Return true if exists, otherwise false.
    return response.data
}

/**
 * Check if an object exists in a given AWS S3 bucket.
 * @param functions <Functions> - the cloud functions.
 * @param bucketName <string> - the name of the AWS S3 bucket.
 * @param objectKey <string> - the identifier of the object.
 * @returns Promise<string> - true if the object exists, otherwise false.
 */
export const objectExist = async (functions: Functions, bucketName: string, objectKey: string): Promise<boolean> => {
    const cf = httpsCallable(functions, "checkIfObjectExist")
    // Call checkIfObjectExist() Cloud Function.
    const response: any = await cf({
        bucketName,
        objectKey
    })

    // Return true if exists, otherwise false.
    return response.data
}

/**
 * Initiate the multi part upload in AWS S3 Bucket for a large object.
 * @param functions <Functions> - the cloud functions.
 * @param bucketName <string> - the name of the AWS S3 bucket.
 * @param objectKey <string> - the identifier of the object.
 * @param ceremonyId <string> - the identifier of the ceremony.
 * @returns Promise<string> - the Upload ID reference.
 */
export const openMultiPartUpload = async (
    functions: Functions,
    bucketName: string,
    objectKey: string,
    ceremonyId?: string
): Promise<string> => {
    // Call startMultiPartUpload() Cloud Function.
<<<<<<< HEAD
    const cf = httpsCallable(functions, 'startMultiPartUpload')
=======
    const cf = httpsCallable(functions, "startMultiPartUpload")
>>>>>>> 61f5236a
    const response: any = await cf({
        bucketName,
        objectKey,
        ceremonyId
    })

    // Return Multi Part Upload ID.
    return response.data
}

/**
 * Get chunks and signed urls for a multi part upload.
<<<<<<< HEAD
 * @param configStreamChunk <string> - the size of stream chunks.
=======
>>>>>>> 61f5236a
 * @param functions <Functions> - the cloud functions.
 * @param bucketName <string> - the name of the AWS S3 bucket.
 * @param objectKey <string> - the identifier of the object.
 * @param filePath <string> - the local path where the file to be uploaded is located.
 * @param uploadId <string> - the multi part upload unique identifier.
 * @param expirationInSeconds <number> - the pre signed url expiration in seconds.
 * @param configStreamChunkSize <string> - the chunk size used for multi part upload (in MB).
 * @param ceremonyId <string> - the identifier of the ceremony.
 * @returns Promise<Array, ChunkWithUrl>
 */
export const getChunksAndPreSignedUrls = async (
<<<<<<< HEAD
    configStreamChunk: string,
=======
>>>>>>> 61f5236a
    functions: Functions,
    bucketName: string,
    objectKey: string,
    filePath: string,
    uploadId: string,
    expirationInSeconds: number,
    configStreamChunkSize: string,
    ceremonyId?: string
): Promise<Array<ChunkWithUrl>> => {
    // Open a read stream.
    const stream = fs.createReadStream(filePath, {
        highWaterMark: Number(configStreamChunkSize) * 1024 * 1024
    })

    // Read and store chunks.
    const chunks = []
    for await (const chunk of stream) chunks.push(chunk)

    const numberOfParts = chunks.length
    if (!numberOfParts) throw new Error("Storage-003: File not found")

    // Call generatePreSignedUrlsParts() Cloud Function.
<<<<<<< HEAD
    const cf = httpsCallable(functions, 'generatePreSignedUrlsParts')
=======
    const cf = httpsCallable(functions, "generatePreSignedUrlsParts")
>>>>>>> 61f5236a
    const response: any = await cf({
        bucketName,
        objectKey,
        uploadId,
        numberOfParts,
        expirationInSeconds,
        ceremonyId
    })

    return chunks.map((val1, index) => ({
        partNumber: index + 1,
        chunk: val1,
        preSignedUrl: response.data[index]
    }))
}

/**
 * Make a PUT request to upload each part for a multi part upload.
 * @param chunksWithUrls <Array<ChunkWithUrl>> - the array containing chunks and corresponding pre signed urls.
 * @param contentType <string | false> - the content type of the file to upload.
 * @param functions Functions - the cloud functions.
 * @param ceremonyId <string> - the unique identifier of the ceremony.
 * @param alreadyUploadedChunks <any> - the ETag and PartNumber temporary information about the already uploaded chunks.
 * @returns <Promise<Array<ETagWithPartNumber>>>
 */
export const uploadParts = async (
    chunksWithUrls: Array<ChunkWithUrl>,
    contentType: string | false,
    functions?: Functions,
    ceremonyId?: string,
    alreadyUploadedChunks?: any
): Promise<Array<ETagWithPartNumber>> => {
    // PartNumber and ETags.
    let partNumbersAndETags = []

    // Restore the already uploaded chunks in the same order.
    if (alreadyUploadedChunks) partNumbersAndETags = alreadyUploadedChunks

    // Resume from last uploaded chunk (0 for new multi-part upload).
    const lastChunkIndex = partNumbersAndETags.length

    for (let i = lastChunkIndex; i < chunksWithUrls.length; i += 1) {
        // Make PUT call.
        const putResponse = await fetch(chunksWithUrls[i].preSignedUrl, {
            retryOptions: {
                retryInitialDelay: 500, // 500 ms.
                socketTimeout: 60000, // 60 seconds.
                retryMaxDuration: 300000 // 5 minutes.
            },
            method: "PUT",
            body: chunksWithUrls[i].chunk,
            headers: {
                "Content-Type": contentType.toString(),
                "Content-Length": chunksWithUrls[i].chunk.length.toString()
            },
            agent: new https.Agent({ keepAlive: true })
        })

        // Extract data.
        const eTag = putResponse.headers.get("etag")
        const { partNumber } = chunksWithUrls[i]

        // Store PartNumber and ETag.
        partNumbersAndETags.push({
            ETag: eTag,
            PartNumber: partNumber
        })

        // nb. to be done only when contributing.
        if (!!ceremonyId && !!functions)
            // Call CF to temporary store the chunks ETag and PartNumber info (useful for resumable upload).
            await temporaryStoreCurrentContributionUploadedChunkData(functions, ceremonyId, eTag!, partNumber)
    }

    return partNumbersAndETags
}

/**
 * Close the multi part upload in AWS S3 Bucket for a large object.
 * @param functions <Functions> - the cloud functions.
 * @param bucketName <string> - the name of the AWS S3 bucket.
 * @param objectKey <string> - the identifier of the object.
 * @param uploadId <string> - the multi part upload unique identifier.
 * @param parts Array<ETagWithPartNumber> - the uploaded parts.
 * @param ceremonyId <string> - the identifier of the ceremony.
 * @returns Promise<string> - the location of the uploaded file.
 */
export const closeMultiPartUpload = async (
    functions: Functions,
    bucketName: string,
    objectKey: string,
    uploadId: string,
    parts: Array<ETagWithPartNumber>,
    ceremonyId?: string
): Promise<string> => {
    // Call completeMultiPartUpload() Cloud Function.
<<<<<<< HEAD
    const cf = httpsCallable(functions, 'completeMultiPartUpload')
=======
    const cf = httpsCallable(functions, "completeMultiPartUpload")
>>>>>>> 61f5236a
    const response: any = await cf({
        bucketName,
        objectKey,
        uploadId,
        parts,
        ceremonyId
    })

    // Return uploaded file location.
    return response.data
}

/**
 * Upload a file by subdividing it in chunks to AWS S3 bucket.
 * @param functions <Functions> - the firebase functions.
 * @param presignedUrlExpiration <string> - the expiration for the pre-signed url. 
 * @param bucketName <string> - the name of the AWS S3 bucket.
 * @param objectKey <string> - the path of the object inside the AWS S3 bucket.
 * @param localPath <string> - the local path of the file to be uploaded.
 * @param configStreamChunkSize <string> - the chunk size used for multi part upload (in MB).
 * @param presignedUrlExpiration <number> - the expiration for the pre-signed url.
 * @param ceremonyId <string> - the unique identifier of the ceremony.
 * @param tempContributionData <any> - the temporary information necessary to resume an already started multi-part upload.
 */
export const multiPartUpload = async (
    functions: Functions,
    bucketName: string,
    objectKey: string,
    localPath: string,
    configStreamChunkSize: string,
    presignedUrlExpiration: number,
    ceremonyId?: string,
    tempContributionData?: any
): Promise<boolean> => {
    // Get content type.
    const contentType = mime.lookup(localPath)

    // The Multi-Part Upload unique identifier.
    let uploadIdZkey = ""
    // Already uploaded chunks temp info (nb. useful only when resuming).
    let alreadyUploadedChunks = []

    // Check if the contributor can resume an already started multi-part upload.
    if (!tempContributionData || (!!tempContributionData && !tempContributionData.uploadId)) {
        // Start from scratch.
        uploadIdZkey = await openMultiPartUpload(functions, bucketName, objectKey, ceremonyId)

        // Must be done only when contributing.
        if (ceremonyId)
            // Store Multi-Part Upload ID after generation.
            await temporaryStoreCurrentContributionMultiPartUploadId(functions, ceremonyId!, uploadIdZkey)
    } else {
        // Read temp info from Firestore.
        uploadIdZkey = tempContributionData.uploadId
        alreadyUploadedChunks = tempContributionData.chunks
    }

    const chunksWithUrlsZkey = await getChunksAndPreSignedUrls(
<<<<<<< HEAD
        configStreamChunk,
=======
>>>>>>> 61f5236a
        functions,
        bucketName,
        objectKey,
        localPath,
        uploadIdZkey,
        Number(presignedUrlExpiration),
        configStreamChunkSize,
        ceremonyId
    )

    // Step 3
    const partNumbersAndETagsZkey = await uploadParts(
        chunksWithUrlsZkey,
        contentType,
        functions,
        ceremonyId,
        alreadyUploadedChunks
    )

<<<<<<< HEAD
    await closeMultiPartUpload(
        functions,
        bucketName,
        objectKey,
        uploadIdZkey,
        partNumbersAndETagsZkey,
        ceremonyId
    )
=======
    await closeMultiPartUpload(functions, bucketName, objectKey, uploadIdZkey, partNumbersAndETagsZkey, ceremonyId)
>>>>>>> 61f5236a

    return true
}

<<<<<<< HEAD

=======
>>>>>>> 61f5236a
/**
 * Calls the generateGetObjectPreSignedUrl cloud function
 * @param functions <Functions> - the cloud functions
 * @param bucketName <string> - the bucket name
 * @param objectKey <string> - the file name
<<<<<<< HEAD
 * @returns <Promise<any>> 
 */
export const generateGetObjectPreSignedUrl = async (
    functions: Functions, 
    bucketName: string,
    objectKey: string
): Promise<any> => {
    const cf = httpsCallable(functions, 'generateGetObjectPreSignedUrl')
    const data = await cf({
=======
 * @returns <Promise<any>>
 */
export const generateGetObjectPreSignedUrl = async (
    functions: Functions,
    bucketName: string,
    objectKey: string
): Promise<any> => {
    const cf = httpsCallable(functions, "generateGetObjectPreSignedUrl")
    const { data } = await cf({
>>>>>>> 61f5236a
        bucketName,
        objectKey
    })

<<<<<<< HEAD
    return data 
=======
    return data
>>>>>>> 61f5236a
}

/**
 * Upload a file to storage.
 * @param localPath <string> - path where the file is locally stored.
 * @param storagePath <string> - path where the file will be stored in the storage service.
 * @returns <Promise<any>>
 */
export const uploadFileToStorage = async (
<<<<<<< HEAD
    firebaseStorage: FirebaseStorage, 
    localPath: string, 
=======
    firebaseStorage: FirebaseStorage,
    localPath: string,
>>>>>>> 61f5236a
    storagePath: string
): Promise<UploadResult> => {
    // Create a reference with folder path.
    const pathReference = ref(firebaseStorage, storagePath)

<<<<<<< HEAD
    return await uploadBytes(pathReference, readFileSync(localPath))
}

/**
 * Convert bytes or chilobytes into gigabytes with customizable precision.
 * @param bytesOrKB <number> - bytes or KB to be converted.
 * @param isBytes <boolean> - true if the input is in bytes; otherwise false for KB input.
 * @returns <number>
 */
export const convertToGB = (bytesOrKB: number, isBytes: boolean): number =>
    Number(bytesOrKB / 1024 ** (isBytes ? 3 : 2))
=======
    return uploadBytes(pathReference, readFileSync(localPath))
}
>>>>>>> 61f5236a
<|MERGE_RESOLUTION|>--- conflicted
+++ resolved
@@ -1,23 +1,12 @@
-<<<<<<< HEAD
-import { Functions, getFunctions, httpsCallable, HttpsCallable } from "firebase/functions"
-=======
-import { Functions, httpsCallable } from "firebase/functions"
->>>>>>> 61f5236a
+import { Functions, httpsCallable, HttpsCallable } from "firebase/functions"
 import mime from "mime-types"
 import fs, { readFileSync } from "fs"
 import fetch from "@adobe/node-fetch-retry"
 import https from "https"
 import { FirebaseStorage, ref, uploadBytes, UploadResult } from "firebase/storage"
 import { ETagWithPartNumber, ChunkWithUrl } from "../../types"
-<<<<<<< HEAD
-import { FirebaseStorage, getBytes, getDownloadURL, ref, uploadBytes, UploadResult } from "firebase/storage"
+import { FirebaseStorage, ref, uploadBytes, UploadResult } from "firebase/storage"
 import { readFileSync } from "fs"
-=======
-import {
-    temporaryStoreCurrentContributionMultiPartUploadId,
-    temporaryStoreCurrentContributionUploadedChunkData
-} from "../core/contribute"
->>>>>>> 61f5236a
 
 /**
  * Return the bucket name based on ceremony prefix.
@@ -79,11 +68,7 @@
     ceremonyId?: string
 ): Promise<string> => {
     // Call startMultiPartUpload() Cloud Function.
-<<<<<<< HEAD
     const cf = httpsCallable(functions, 'startMultiPartUpload')
-=======
-    const cf = httpsCallable(functions, "startMultiPartUpload")
->>>>>>> 61f5236a
     const response: any = await cf({
         bucketName,
         objectKey,
@@ -96,10 +81,7 @@
 
 /**
  * Get chunks and signed urls for a multi part upload.
-<<<<<<< HEAD
  * @param configStreamChunk <string> - the size of stream chunks.
-=======
->>>>>>> 61f5236a
  * @param functions <Functions> - the cloud functions.
  * @param bucketName <string> - the name of the AWS S3 bucket.
  * @param objectKey <string> - the identifier of the object.
@@ -111,10 +93,7 @@
  * @returns Promise<Array, ChunkWithUrl>
  */
 export const getChunksAndPreSignedUrls = async (
-<<<<<<< HEAD
     configStreamChunk: string,
-=======
->>>>>>> 61f5236a
     functions: Functions,
     bucketName: string,
     objectKey: string,
@@ -137,11 +116,7 @@
     if (!numberOfParts) throw new Error("Storage-003: File not found")
 
     // Call generatePreSignedUrlsParts() Cloud Function.
-<<<<<<< HEAD
     const cf = httpsCallable(functions, 'generatePreSignedUrlsParts')
-=======
-    const cf = httpsCallable(functions, "generatePreSignedUrlsParts")
->>>>>>> 61f5236a
     const response: any = await cf({
         bucketName,
         objectKey,
@@ -238,11 +213,7 @@
     ceremonyId?: string
 ): Promise<string> => {
     // Call completeMultiPartUpload() Cloud Function.
-<<<<<<< HEAD
     const cf = httpsCallable(functions, 'completeMultiPartUpload')
-=======
-    const cf = httpsCallable(functions, "completeMultiPartUpload")
->>>>>>> 61f5236a
     const response: any = await cf({
         bucketName,
         objectKey,
@@ -301,10 +272,7 @@
     }
 
     const chunksWithUrlsZkey = await getChunksAndPreSignedUrls(
-<<<<<<< HEAD
         configStreamChunk,
-=======
->>>>>>> 61f5236a
         functions,
         bucketName,
         objectKey,
@@ -324,7 +292,6 @@
         alreadyUploadedChunks
     )
 
-<<<<<<< HEAD
     await closeMultiPartUpload(
         functions,
         bucketName,
@@ -333,23 +300,15 @@
         partNumbersAndETagsZkey,
         ceremonyId
     )
-=======
-    await closeMultiPartUpload(functions, bucketName, objectKey, uploadIdZkey, partNumbersAndETagsZkey, ceremonyId)
->>>>>>> 61f5236a
 
     return true
 }
 
-<<<<<<< HEAD
-
-=======
->>>>>>> 61f5236a
 /**
  * Calls the generateGetObjectPreSignedUrl cloud function
  * @param functions <Functions> - the cloud functions
  * @param bucketName <string> - the bucket name
  * @param objectKey <string> - the file name
-<<<<<<< HEAD
  * @returns <Promise<any>> 
  */
 export const generateGetObjectPreSignedUrl = async (
@@ -358,27 +317,12 @@
     objectKey: string
 ): Promise<any> => {
     const cf = httpsCallable(functions, 'generateGetObjectPreSignedUrl')
-    const data = await cf({
-=======
- * @returns <Promise<any>>
- */
-export const generateGetObjectPreSignedUrl = async (
-    functions: Functions,
-    bucketName: string,
-    objectKey: string
-): Promise<any> => {
-    const cf = httpsCallable(functions, "generateGetObjectPreSignedUrl")
     const { data } = await cf({
->>>>>>> 61f5236a
         bucketName,
         objectKey
     })
 
-<<<<<<< HEAD
     return data 
-=======
-    return data
->>>>>>> 61f5236a
 }
 
 /**
@@ -388,19 +332,13 @@
  * @returns <Promise<any>>
  */
 export const uploadFileToStorage = async (
-<<<<<<< HEAD
     firebaseStorage: FirebaseStorage, 
     localPath: string, 
-=======
-    firebaseStorage: FirebaseStorage,
-    localPath: string,
->>>>>>> 61f5236a
     storagePath: string
 ): Promise<UploadResult> => {
     // Create a reference with folder path.
     const pathReference = ref(firebaseStorage, storagePath)
 
-<<<<<<< HEAD
     return await uploadBytes(pathReference, readFileSync(localPath))
 }
 
@@ -412,7 +350,3 @@
  */
 export const convertToGB = (bytesOrKB: number, isBytes: boolean): number =>
     Number(bytesOrKB / 1024 ** (isBytes ? 3 : 2))
-=======
-    return uploadBytes(pathReference, readFileSync(localPath))
-}
->>>>>>> 61f5236a
